--- conflicted
+++ resolved
@@ -4,13 +4,13 @@
 
 Searching an apartment in Germany can be a frustrating task. Not any longer though, as _Fredy_ will take over and will only notify you once new listings have been found that match your requirements.
 
-_Fredy_ scrapes multiple services (Immonet, Immowelt etc.) and send new listings to you once they become available. The list of available services can easily be extended. For your convenience, _Fredy_ has a UI to help you configure your search jobs.
+_Fredy_ scrapes multiple services (Immonet, Immowelt etc.) and send new listings to you once they become available. The list of available services can easily be extended. For your convenience, _Fredy_ has a UI to help you configure your search jobs.   
 
 If _Fredy_ finds matching results, it will send them to you via Slack, Email, Telegram etc. (More adapters can be configured.) As _Fredy_ stores the listings it has found, new results will not be sent to you twice (and as a side-effect, _Fredy_ can show some statistics). Furthermore, _Fredy_ checks duplicates per scraping so that the same listings are not being sent twice or more when posted on various platforms (which happens more often than one might think).
 
 <a href="https://www.producthunt.com/posts/fredy-find-real-estates-damn-easy?embed=true&utm_source=badge-featured&utm_medium=badge&utm_source=badge-fredy&#0045;find&#0045;real&#0045;estates&#0045;damn&#0045;easy" target="_blank"><img src="https://api.producthunt.com/widgets/embed-image/v1/featured.svg?post_id=965690&theme=light&t=1747292331626" alt="Fredy&#0032;&#0045;&#0032;Find&#0032;Real&#0032;Estates&#0032;Damn&#0032;EasY&#0032; - Your&#0032;personal&#0032;real&#0032;estate&#0032;search&#0032;bot | Product Hunt" style="width: 250px; height: 54px;" width="250" height="54" /></a>
 
-# Sponsorship [![](https://img.shields.io/static/v1?label=Sponsor&message=%E2%9D%A4&logo=GitHub&color=%23fe8e86)](https://github.com/sponsors/orangecoding)
+# Sponsorship [![](https://img.shields.io/static/v1?label=Sponsor&message=%E2%9D%A4&logo=GitHub&color=%23fe8e86)](https://github.com/sponsors/orangecoding)    
 If you like my work, consider becoming a sponsor. I'm not expecting anybody to pay for _Fredy_ or any other Open Source Project I'm maintaining, however keep in mind, I'm doing all of this in my spare time :) Thanks.
 
 [![JetBrains logo.](https://resources.jetbrains.com/storage/products/company/brand/logos/jetbrains.svg)](https://jb.gg/OpenSourceSupport)
@@ -20,9 +20,9 @@
 ## Demo
 If you want to try out _Fredy_, you can access the demo version [here](https://fredy.orange-coding.net) 🤘
 
-## Usage
+## Usage  
 
-- Make sure to use Node.js 22 or above
+- Make sure to use Node.js 20 or above
 - Run the following commands:
 ```ssh
 yarn (or npm install)
@@ -87,16 +87,16 @@
 Immoscout has implemented advanced bot detection. In order to work around this, we are using a reversed engineered version of their mobile api. See See [Immoscout Reverse Engineering Documentation](https://github.com/orangecoding/fredy/blob/master/reverse-engineered-immoscout.md)
 
 # Analytics
-Fredy is completely free (and will always remain free). However, it would be a huge help if you’d allow me to collect some analytical data.
+Fredy is completely free (and will always remain free). However, it would be a huge help if you’d allow me to collect some analytical data. 
 Before you freak out, let me explain...         
 If you agree, Fredy will send a ping to my Mixpanel project each time it runs.   
 The data includes: names of active adapters/providers, OS, architecture, Node version, and language. The information is entirely anonymous and helps me understand which adapters/providers are most frequently used.</p>
 **Thanks**🤘
 
-# Docker
-Use the Dockerfile in this repository to build an image.
+# Docker   
+Use the Dockerfile in this repository to build an image.  
 
-Example: `docker build -t fredy/fredy /path/to/your/Dockerfile`
+Example: `docker build -t fredy/fredy /path/to/your/Dockerfile`  
 
 Or use docker-compose:
 
@@ -106,7 +106,7 @@
 
 `docker pull ghcr.io/orangecoding/fredy:master`
 
-## Create & run a container
+## Create & run a container  
 
 Put your config.json into a path of your choice, such as `/path/to/your/conf/`.
 
@@ -125,10 +125,6 @@
 
 See [Contributing](https://github.com/orangecoding/fredy/blob/master/CONTRIBUTING.md)
 
-<<<<<<< HEAD
-## Logs
-=======
->>>>>>> d8ccccb8
 
 ## Star History
 
