{
  "name": "fredy",
  "version": "11.0.3",
  "description": "[F]ind [R]eal [E]states [d]amn eas[y].",
  "scripts": {
    "start": "node prod.js",
    "dev": "yarn && rm -rf ./ui/public/* && vite",
    "ui": "rm -rf ./ui/public/* && vite",
    "prod": "yarn && vite build --emptyOutDir",
    "format": "prettier --write lib/**/*.js ui/src/**/*.jsx test/**/*.js *.js --single-quote --print-width 120",
    "test": "mocha --loader=esmock --timeout 3000000 test/**/*.test.js",
    "lint": "eslint ./index.js ./lib/**/*.js ./test/**/*.js ./ui/src/**/*.jsx"
  },
  "type": "module",
  "lint-staged": {
    "*.js": [
      "eslint ./index.js ./lib/**/*.js ./test/**/*.js",
      "prettier --single-quote --print-width 120 --write"
    ]
  },
  "main": "index.js",
  "author": "Christian Kellner",
  "keywords": [
    "flat",
    "flatfinder",
    "fredy",
    "real estates",
    "germany",
    "apartment",
    "house",
    "rent",
    "immoscout",
    "scraper",
    "immonet",
    "immowelt",
    "immobilienscout24"
  ],
  "bugs": {
    "url": "https://github.com/orangecoding/fredy/issues"
  },
  "license": "MIT",
  "engines": {
    "node": ">=20.0.0",
    "npm": ">=7.0.0"
  },
  "browserslist": [
    "> 0.5%",
    "not dead",
    "not ie 6-11",
    "Firefox ESR"
  ],
  "dependencies": {
<<<<<<< HEAD
    "@douyinfe/semi-ui": "2.75.0",
=======
    "@douyinfe/semi-ui": "2.73.0",
>>>>>>> b5a96afc
    "@rematch/core": "2.2.0",
    "@rematch/loading": "2.1.2",
    "@sendgrid/mail": "8.1.4",
    "@vitejs/plugin-react": "4.3.4",
<<<<<<< HEAD
    "better-sqlite3": "^11.8.1",
=======
    "better-sqlite3": "^11.8.0",
>>>>>>> b5a96afc
    "body-parser": "1.20.3",
    "cheerio": "^1.0.0",
    "cookie-session": "2.1.0",
    "handlebars": "4.7.8",
    "highcharts": "12.1.2",
    "highcharts-react-official": "3.2.1",
    "lodash": "4.17.21",
    "lowdb": "6.0.1",
    "markdown": "^0.5.0",
    "mixpanel": "^0.18.0",
    "nanoid": "5.1.2",
    "node-fetch": "3.3.2",
    "node-mailjet": "6.0.6",
    "package-up": "^5.0.0",
<<<<<<< HEAD
    "puppeteer": "^24.2.1",
=======
    "puppeteer": "^24.1.0",
>>>>>>> b5a96afc
    "puppeteer-extra": "^3.3.6",
    "puppeteer-extra-plugin-stealth": "^2.11.2",
    "query-string": "9.1.1",
    "react": "18.3.1",
    "react-dom": "18.3.1",
    "react-redux": "9.2.0",
    "react-router": "5.2.1",
    "react-router-dom": "5.3.0",
    "redux": "5.0.1",
    "redux-thunk": "3.1.0",
    "restana": "4.9.9",
    "serve-static": "1.16.2",
    "slack": "11.0.2",
    "string-similarity": "^4.0.4",
    "vite": "5.4.11"
  },
  "devDependencies": {
<<<<<<< HEAD
    "@babel/core": "7.26.9",
    "@babel/eslint-parser": "7.26.8",
    "@babel/preset-env": "7.26.9",
=======
    "@babel/core": "7.26.0",
    "@babel/eslint-parser": "7.26.5",
    "@babel/preset-env": "7.26.0",
>>>>>>> b5a96afc
    "@babel/preset-react": "7.26.3",
    "chai": "5.2.0",
    "eslint": "8.56.0",
    "eslint-config-prettier": "8.8.0",
    "eslint-plugin-react": "7.37.4",
<<<<<<< HEAD
    "esmock": "2.7.0",
    "history": "5.3.0",
    "husky": "9.1.7",
    "less": "4.2.2",
    "lint-staged": "15.4.3",
=======
    "esmock": "2.6.9",
    "history": "5.3.0",
    "husky": "9.1.7",
    "less": "4.2.1",
    "lint-staged": "15.4.1",
>>>>>>> b5a96afc
    "mocha": "10.8.2",
    "prettier": "3.5.2",
    "redux-logger": "3.0.6"
  }
}<|MERGE_RESOLUTION|>--- conflicted
+++ resolved
@@ -1,6 +1,6 @@
 {
   "name": "fredy",
-  "version": "11.0.3",
+  "version": "11.0.4",
   "description": "[F]ind [R]eal [E]states [d]amn eas[y].",
   "scripts": {
     "start": "node prod.js",
@@ -50,20 +50,12 @@
     "Firefox ESR"
   ],
   "dependencies": {
-<<<<<<< HEAD
     "@douyinfe/semi-ui": "2.75.0",
-=======
-    "@douyinfe/semi-ui": "2.73.0",
->>>>>>> b5a96afc
     "@rematch/core": "2.2.0",
     "@rematch/loading": "2.1.2",
     "@sendgrid/mail": "8.1.4",
     "@vitejs/plugin-react": "4.3.4",
-<<<<<<< HEAD
     "better-sqlite3": "^11.8.1",
-=======
-    "better-sqlite3": "^11.8.0",
->>>>>>> b5a96afc
     "body-parser": "1.20.3",
     "cheerio": "^1.0.0",
     "cookie-session": "2.1.0",
@@ -78,11 +70,7 @@
     "node-fetch": "3.3.2",
     "node-mailjet": "6.0.6",
     "package-up": "^5.0.0",
-<<<<<<< HEAD
     "puppeteer": "^24.2.1",
-=======
-    "puppeteer": "^24.1.0",
->>>>>>> b5a96afc
     "puppeteer-extra": "^3.3.6",
     "puppeteer-extra-plugin-stealth": "^2.11.2",
     "query-string": "9.1.1",
@@ -100,33 +88,19 @@
     "vite": "5.4.11"
   },
   "devDependencies": {
-<<<<<<< HEAD
     "@babel/core": "7.26.9",
     "@babel/eslint-parser": "7.26.8",
     "@babel/preset-env": "7.26.9",
-=======
-    "@babel/core": "7.26.0",
-    "@babel/eslint-parser": "7.26.5",
-    "@babel/preset-env": "7.26.0",
->>>>>>> b5a96afc
     "@babel/preset-react": "7.26.3",
     "chai": "5.2.0",
     "eslint": "8.56.0",
     "eslint-config-prettier": "8.8.0",
     "eslint-plugin-react": "7.37.4",
-<<<<<<< HEAD
     "esmock": "2.7.0",
     "history": "5.3.0",
     "husky": "9.1.7",
     "less": "4.2.2",
     "lint-staged": "15.4.3",
-=======
-    "esmock": "2.6.9",
-    "history": "5.3.0",
-    "husky": "9.1.7",
-    "less": "4.2.1",
-    "lint-staged": "15.4.1",
->>>>>>> b5a96afc
     "mocha": "10.8.2",
     "prettier": "3.5.2",
     "redux-logger": "3.0.6"
